h2. Caching with Rails: An overview

Everyone caches. This guide will teach you what you need to know about
avoiding that expensive round-trip to your database and returning what you
need to return to those hungry web clients in the shortest time possible. 

After reading this guide, you should be able to use and configure:

* Page, action, and fragment caching
* Sweepers
* Alternative cache stores
* Conditional GET support

endprologue.

h3. Basic Caching

This is an introduction to the three types of caching techniques that Rails
provides by default without the use of any third party plugins.

<<<<<<< HEAD
To start playing with testing you'll want to ensure that 
=======
To start playing with testing you'll want to ensure that
>>>>>>> abb899c5
+config.action_controller.perform_caching+ is set
to +true+ if you're running in development mode. This flag is normally set in the
corresponding config/environments/*.rb and caching is disabled by default
 for development and test, and enabled for production.

<ruby>
config.action_controller.perform_caching = true
</ruby>

h4. Page Caching

Page caching is a Rails mechanism which allows the request for a generated
page to be fulfilled by the webserver (i.e. apache or nginx), without ever having to go through the
Rails stack at all. Obviously, this is super-fast. Unfortunately, it can't be
applied to every situation (such as pages that need authentication) and since
the webserver is literally just serving a file from the filesystem, cache
expiration is an issue that needs to be dealt with.

So, how do you enable this super-fast cache behavior?  Simple, let's say you
have a controller called +ProductsController+ and an +index+ action that lists all
the products

<ruby>
class ProductsController < ActionController

  caches_page :index

  def index
    @products = Products.all
  end

end
</ruby>

The first time anyone requests +/products+, Rails will generate a file
called +products.html+ and the webserver will then look for that file before it
passes the next request for +/products+ to your Rails application.

By default, the page cache directory is set to +Rails.public_path+ (which is
usually set to the +public+ folder) and this can be configured by
changing the configuration setting +config.action_controller.page_cache_directory+.
Changing the default from +public+ helps avoid naming conflicts, since you may
want to put other static html in +public+, but changing this will require web
server reconfiguration to let the web server know where to serve the cached
files from.

The Page Caching mechanism will automatically add a +.html+ extension to
requests for pages that do not have an extension to make it easy for the
webserver to find those pages and this can be configured by changing the
configuration setting +config.action_controller.page_cache_extension+.

In order to expire this page when a new product is added we could extend our
example controller like this:

<ruby>
class ProductsController < ActionController

  caches_page :index

  def index
    @products = Products.all
  end

  def create
    expire_page :action => :index
  end

end
</ruby>

If you want a more complicated expiration scheme, you can use cache sweepers
to expire cached objects when things change. This is covered in the section on Sweepers.

Note: Page caching ignores all parameters. For example +/products?page=1+ will be written out to the filesystem as +products.html+ with no reference to the +page+ parameter. Thus, if someone requests +/products?page=2+ later, they will get the cached first page. Be careful when page caching GET parameters in the URL!

h4. Action Caching

One of the issues with Page Caching is that you cannot use it for pages that
require to restrict access somehow. This is where Action Caching comes in.
Action Caching works like Page Caching except for the fact that the incoming
web request does go from the webserver to the Rails stack and Action Pack so
that before filters can be run on it before the cache is served. This allows
authentication and other restriction to be run while still serving the
result of the output from a cached copy.

Clearing the cache works in the exact same way as with Page Caching.

Let's say you only wanted authenticated users to call actions on +ProductsController+.

<ruby>
class ProductsController < ActionController

  before_filter :authenticate
  caches_action :index

  def index
    @products = Product.all
  end

  def create
    expire_action :action => :index
  end

end
</ruby>

You can also use +:if+ (or +:unless+) to pass a Proc that specifies when the
action should be cached. Also, you can use +:layout => false+ to cache without
layout so that dynamic information in the layout such as logged in user info
or the number of items in the cart can be left uncached. This feature is
available as of Rails 2.2.

You can modify the default action cache path by passing a +:cache_path+ option.
This will be passed directly to +ActionCachePath.path_for+.  This is handy for
actions with multiple possible routes that should be cached differently.  If
a block is given, it is called with the current controller instance.  

Finally, if you are using memcached, you can also pass +:expires_in+. In fact,
all parameters not used by +caches_action+ are sent to the underlying cache
store. 

h4. Fragment Caching

Life would be perfect if we could get away with caching the entire contents of
a page or action and serving it out to the world. Unfortunately, dynamic web
applications usually build pages with a variety of components not all of which
have the same caching characteristics. In order to address such a dynamically
created page where different parts of the page need to be cached and expired
differently Rails provides a mechanism called Fragment Caching.

Fragment Caching allows a fragment of view logic to be wrapped in a cache
block and served out of the cache store when the next request comes in.

As an example, if you wanted to show all the orders placed on your website
in real time and didn't want to cache that part of the page, but did want
to cache the part of the page which lists all products available, you
could use this piece of code:

<ruby>
<% Order.find_recent.each do |o| %>
  <%= o.buyer.name %> bought <% o.product.name %>
<% end %>

<% cache do %>
  All available products:
  <% Product.all.each do |p| %>
    <%= link_to p.name, product_url(p) %>
  <% end %>
<% end %>
</ruby>

The cache block in our example will bind to the action that called it and is
written out to the same place as the Action Cache, which means that if you
want to cache multiple fragments per action, you should provide an +action_suffix+ to the cache call:

<ruby>
<% cache(:action => 'recent', :action_suffix => 'all_products') do %>
  All available products:
</ruby>

and you can expire it using the +expire_fragment+ method, like so:

<ruby>
expire_fragment(:controller => 'products', :action => 'recent', :action_suffix => 'all_products')
</ruby>

If you don't want the cache block to bind to the action that called it, You can
also use globally keyed fragments by calling the +cache+ method with a key, like
so:

<ruby>
<% cache('all_available_products') do %>
  All available products:
<% end %>
</ruby>

This fragment is then available to all actions in the +ProductsController+ using
the key and can be expired the same way:

<ruby>
expire_fragment('all_available_products')
</ruby>

h4. Sweepers

Cache sweeping is a mechanism which allows you to get around having a ton of
+expire_{page,action,fragment}+ calls in your code.  It does this by moving all the work
required to expire cached content into a +ActionController::Caching::Sweeper+
class.  This class is an Observer and looks for changes to an object via callbacks,
and when a change occurs it expires the caches associated with that object in
an around or after filter.

Continuing with our Product controller example, we could rewrite it with a
sweeper like this:

<ruby>
class ProductSweeper < ActionController::Caching::Sweeper
  observe Product # This sweeper is going to keep an eye on the Product model

  # If our sweeper detects that a Product was created call this
  def after_create(product)
          expire_cache_for(product)
  end

  # If our sweeper detects that a Product was updated call this
  def after_update(product)
          expire_cache_for(product)
  end

  # If our sweeper detects that a Product was deleted call this
  def after_destroy(product)
          expire_cache_for(product)
  end

  private
  def expire_cache_for(product)
    # Expire the index page now that we added a new product
    expire_page(:controller => 'products', :action => 'index')

    # Expire a fragment
    expire_fragment('all_available_products')
  end
end
</ruby>

<<<<<<< HEAD
You may notice that the actual product gets passed to the sweeper, so if we 
=======
You may notice that the actual product gets passed to the sweeper, so if we
>>>>>>> abb899c5
were caching the edit action for each product, we could add a expire method
which specifies the page we want to expire:

<ruby>
  expire_action(:controller => 'products', :action => 'edit', :id => product)
</ruby>

Then we add it to our controller to tell it to call the sweeper when certain
actions are called. So, if we wanted to expire the cached content for the
list and edit actions when the create action was called, we could do the
following:

<ruby>
class ProductsController < ActionController

  before_filter :authenticate
  caches_action :index
  cache_sweeper :product_sweeper

<<<<<<< HEAD
  def index 
=======
  def index
>>>>>>> abb899c5
    @products = Product.all
  end

end
</ruby>

h4. SQL Caching

Query caching is a Rails feature that caches the result set returned by each
query so that if Rails encounters the same query again for that request, it
will used the cached result set as opposed to running the query against the
database again.

For example:

<ruby>
class ProductsController < ActionController

  def index
    # Run a find query
    @products = Product.all

    ...

    # Run the same query again
    @products = Product.all
  end

end
</ruby>

<<<<<<< HEAD
The second time the same query is run against the database, it's not actually 
=======
The second time the same query is run against the database, it's not actually
>>>>>>> abb899c5
going to hit the database.  The first time the result is returned from the query
it is stored in the query cache (in memory) and the second time it's pulled from memory.

However, it's important to note that query caches are created at the start of an action and destroyed at the end of
<<<<<<< HEAD
that action and thus persist only for the duration of the action.  If you'd like to store query results in a more 
=======
that action and thus persist only for the duration of the action.  If you'd like to store query results in a more
>>>>>>> abb899c5
persistent fashion, you can in Rails by using low level caching.

h4. Cache stores

Rails (as of 2.1) provides different stores for the cached data created by action and
fragment caches. Page caches are always stored on disk.

Rails 2.1 and above provide +ActiveSupport::Cache::Store+ which can be used to
cache strings. Some cache store implementations, like MemoryStore, are able to
cache arbitrary Ruby objects, but don't count on every cache store to be able
to do that.

The default cache stores provided with Rails include:

1) ActiveSupport::Cache::MemoryStore: A cache store implementation which stores
everything into memory in the same process. If you're running multiple Ruby on
Rails server processes (which is the case if you're using mongrel_cluster or
Phusion Passenger), then this means that your Rails server process instances
won't be able to share cache data with each other. If your application never
performs manual cache item expiry (e.g. when you‘re using generational cache
keys), then using +MemoryStore+ is ok. Otherwise, consider carefully whether you
should be using this cache store.  

+MemoryStore+ is not only able to store strings, but also arbitrary Ruby objects.

+MemoryStore+ is not thread-safe. Use +SynchronizedMemoryStore+ instead if you
need thread-safety.
                                      

<ruby>
ActionController::Base.cache_store = :memory_store
</ruby>

2) ActiveSupport::Cache::FileStore: Cached data is stored on the disk, this is
the default store and the default path for this store is: /tmp/cache. Works
well for all types of environments and allows all processes running from the
same application directory to access the cached content. If /tmp/cache does not
exist, the default store becomes MemoryStore.


<ruby>
ActionController::Base.cache_store = :file_store, "/path/to/cache/directory"
</ruby>

3) ActiveSupport::Cache::DRbStore: Cached data is stored in a separate shared
DRb process that all servers communicate with. This works for all environments
and only keeps one cache around for all processes, but requires that you run
and manage a separate DRb process.


<ruby>
ActionController::Base.cache_store = :drb_store, "druby://localhost:9192"
</ruby>

4) MemCached store: Works like DRbStore, but uses Danga's MemCache instead.
Rails uses the bundled memcached-client gem by default. This is currently the
most popular cache store for production websites.

Special features:
 * Clustering and load balancing. One can specify multiple memcached servers,
   and MemCacheStore will load balance between all available servers. If a
   server goes down, then MemCacheStore will ignore it until it goes back
   online.
 * Time-based expiry support. See +write+ and the +:expires_in+ option.
 * Per-request in memory cache for all communication with the MemCache server(s).

It also accepts a hash of additional options:

 * +:namespace+- specifies a string that will automatically be prepended to keys when accessing the memcached store.
 * +:readonly+- a boolean value that when set to true will make the store read-only, with an error raised on any attempt to write.
 * +:multithread+ - a boolean value that adds thread safety to read/write operations - it is unlikely you'll need to use this option as the Rails threadsafe! method offers the same functionality.

The read and write methods of the MemCacheStore accept an options hash too.
When reading you can specify +:raw => true+ to prevent the object being marshaled
(by default this is false which means the raw value in the cache is passed to
+Marshal.load+ before being returned to you.)

When writing to the cache it is also possible to specify +:raw => true+ means
the value is not passed to +Marshal.dump+ before being stored in the cache (by
default this is false). 

The write method also accepts an +:unless_exist+ flag which determines whether
the memcached add (when true) or set (when false) method is used to store the
item in the cache and an +:expires_in+ option that specifies the time-to-live
for the cached item in seconds.


<ruby>
ActionController::Base.cache_store = :mem_cache_store, "localhost"
</ruby>

5) ActiveSupport::Cache::SynchronizedMemoryStore: Like ActiveSupport::Cache::MemoryStore but thread-safe.


<ruby>
ActionController::Base.cache_store = :synchronized_memory_store
</ruby>

6) ActiveSupport::Cache::CompressedMemCacheStore: Works just like the regular
MemCacheStore but uses GZip to decompress/compress on read/write.


<ruby>
ActionController::Base.cache_store = :compressed_mem_cache_store, "localhost"
</ruby>

7) Custom store: You can define your own cache store (new in Rails 2.1)


<ruby>
ActionController::Base.cache_store = MyOwnStore.new("parameter")
</ruby>

+Note: +config.cache_store+ can be used in place of
+ActionController::Base.cache_store+ in your +Rails::Initializer.run+ block in
+environment.rb+

In addition to all of this, Rails also adds the +ActiveRecord::Base#cache_key+
method that generates a key using the class name, +id+ and +updated_at+ timestamp (if available).

You can access these cache stores at a low level for storing queries and other objects. Here's an example:

<ruby>
Rails.cache.read("city")   # => nil
Rails.cache.write("city", "Duckburgh")
Rails.cache.read("city")   # => "Duckburgh"
</ruby>

h3. Conditional GET support

Conditional GETs are a feature of the HTTP specification that provide a way for web
servers to tell browsers that the response to a GET request hasn't changed
since the last request and can be safely pulled from the browser cache.

They work by using the +HTTP_IF_NONE_MATCH+ and +HTTP_IF_MODIFIED_SINCE+ headers
to pass back and forth both a unique content identifier and the timestamp of
when the content was last changed. If the browser makes a request where the
content identifier (etag) or last modified since timestamp matches the server’s
version then the server only needs to send back an empty response with a not
modified status.

It is the server's (i.e. our) responsibility to look for a last modified
timestamp and the if-none-match header and determine whether or not to send
back the full response. With conditional-get support in rails this is a pretty
easy task:

<ruby>
class ProductsController < ApplicationController

  def show
    @product = Product.find(params[:id])

    # If the request is stale according to the given timestamp and etag value
    # (i.e. it needs to be processed again) then execute this block
    if stale?(:last_modified => @product.updated_at.utc, :etag => @product)
      respond_to do |wants|
        # ... normal response processing
      end
    end

    # If the request is fresh (i.e. it's not modified) then you don't need to do
    # anything. The default render checks for this using the parameters
    # used in the previous call to stale? and will automatically send a
    # :not_modified.  So that's it, you're done.
end
</ruby>

If you don't have any special response processing and are using the default
rendering mechanism (i.e. you're not using respond_to or calling render
yourself) then you’ve got an easy helper in fresh_when:

<ruby>
class ProductsController < ApplicationController

  # This will automatically send back a :not_modified if the request is fresh,
  # and will render the default template (product.*) if it's stale.

  def show
    @product = Product.find(params[:id])
    fresh_when :last_modified => @product.published_at.utc, :etag => @article
  end
end
</ruby>

h3. Advanced Caching

Along with the built-in mechanisms outlined above, a number of excellent
plugins exist to help with finer grained control over caching. These include
Chris Wanstrath's excellent cache_fu plugin (more info "here": http://errtheblog.com/posts/57-kickin-ass-w-cachefu) and Evan Weaver's
interlock plugin (more info "here": http://blog.evanweaver.com/articles/2007/12/13/better-rails-caching/). Both
of these plugins play nice with memcached and are a must-see for anyone
seriously considering optimizing their caching needs.

Also the new "Cache money":http://github.com/nkallen/cache-money/tree/master plugin is supposed to be mad cool. 

h3. References

<<<<<<< HEAD
* "Scaling Rails Screencasts":http://railslab.newrelic.com/scaling-rails 
=======
* "Scaling Rails Screencasts":http://railslab.newrelic.com/scaling-rails
>>>>>>> abb899c5
* "RailsEnvy, Rails Caching Tutorial, Part 1":http://www.railsenvy.com/2007/2/28/rails-caching-tutorial
* "RailsEnvy, Rails Caching Tutorial, Part 1":http://www.railsenvy.com/2007/3/20/ruby-on-rails-caching-tutorial-part-2
* "ActiveSupport::Cache documentation":http://api.rubyonrails.org/classes/ActiveSupport/Cache.html
* "Rails 2.1 integrated caching tutorial":http://thewebfellas.com/blog/2008/6/9/rails-2-1-now-with-better-integrated-caching


h3. Changelog
"Lighthouse ticket":http://rails.lighthouseapp.com/projects/16213-rails-guides/tickets/10-guide-to-caching

April      1, 2009: Made a bunch of small fixes
February  22, 2009: Beefed up the section on cache_stores
December  27, 2008: Typo fixes
November  23, 2008: Incremental updates with various suggested changes and formatting cleanup
September 15, 2008: Initial version by Aditya Chadha<|MERGE_RESOLUTION|>--- conflicted
+++ resolved
@@ -2,7 +2,7 @@
 
 Everyone caches. This guide will teach you what you need to know about
 avoiding that expensive round-trip to your database and returning what you
-need to return to those hungry web clients in the shortest time possible. 
+need to return to those hungry web clients in the shortest time possible.
 
 After reading this guide, you should be able to use and configure:
 
@@ -18,11 +18,7 @@
 This is an introduction to the three types of caching techniques that Rails
 provides by default without the use of any third party plugins.
 
-<<<<<<< HEAD
-To start playing with testing you'll want to ensure that 
-=======
 To start playing with testing you'll want to ensure that
->>>>>>> abb899c5
 +config.action_controller.perform_caching+ is set
 to +true+ if you're running in development mode. This flag is normally set in the
 corresponding config/environments/*.rb and caching is disabled by default
@@ -248,11 +244,7 @@
 end
 </ruby>
 
-<<<<<<< HEAD
-You may notice that the actual product gets passed to the sweeper, so if we 
-=======
 You may notice that the actual product gets passed to the sweeper, so if we
->>>>>>> abb899c5
 were caching the edit action for each product, we could add a expire method
 which specifies the page we want to expire:
 
@@ -272,11 +264,7 @@
   caches_action :index
   cache_sweeper :product_sweeper
 
-<<<<<<< HEAD
-  def index 
-=======
   def index
->>>>>>> abb899c5
     @products = Product.all
   end
 
@@ -308,20 +296,12 @@
 end
 </ruby>
 
-<<<<<<< HEAD
-The second time the same query is run against the database, it's not actually 
-=======
 The second time the same query is run against the database, it's not actually
->>>>>>> abb899c5
 going to hit the database.  The first time the result is returned from the query
 it is stored in the query cache (in memory) and the second time it's pulled from memory.
 
 However, it's important to note that query caches are created at the start of an action and destroyed at the end of
-<<<<<<< HEAD
-that action and thus persist only for the duration of the action.  If you'd like to store query results in a more 
-=======
 that action and thus persist only for the duration of the action.  If you'd like to store query results in a more
->>>>>>> abb899c5
 persistent fashion, you can in Rails by using low level caching.
 
 h4. Cache stores
@@ -519,11 +499,7 @@
 
 h3. References
 
-<<<<<<< HEAD
-* "Scaling Rails Screencasts":http://railslab.newrelic.com/scaling-rails 
-=======
 * "Scaling Rails Screencasts":http://railslab.newrelic.com/scaling-rails
->>>>>>> abb899c5
 * "RailsEnvy, Rails Caching Tutorial, Part 1":http://www.railsenvy.com/2007/2/28/rails-caching-tutorial
 * "RailsEnvy, Rails Caching Tutorial, Part 1":http://www.railsenvy.com/2007/3/20/ruby-on-rails-caching-tutorial-part-2
 * "ActiveSupport::Cache documentation":http://api.rubyonrails.org/classes/ActiveSupport/Cache.html

<<<<<<< HEAD
*   Passing extra parameters in `ActiveStorage::Blob#url` to S3 Client

    This allows calls of `ActiveStorage::Blob#url` to have more interaction with
    the S3 Presigner, enabling, amongst other options, custom S3 domain URL
    Generation.

    ```ruby
    blob = ActiveStorage::Blob.last

    blob.url # => https://<bucket-name>.s3.<region>.amazonaws.com/<key>
    blob.url(virtual_host: true) # => # => https://<bucket-name>/<key>
    ```

    *josegomezr*
=======
*   Deprecate usage of `purge` and `purge_later` from the association extension.

    *Jacopo Beschi*
>>>>>>> c8c967b5

*   Allow setting a `Cache-Control` on files uploaded to GCS.

    ```yaml
    gcs:
      service: GCS
      ...
      cache_control: "public, max-age=3600"
    ``` 
    *maleblond*

*   The parameters sent to `ffmpeg` for generating a video preview image are now
    configurable under `config.active_storage.video_preview_arguments`.

    *Brendon Muir*

*   The ActiveStorage video previewer will now use scene change detection to generate
    better preview images (rather than the previous default of using the first frame
    of the video). This change requires FFmpeg v3.4+.

    *Jonathan Hefner*

*   Add support for ActiveStorage expiring URLs.

    ```ruby
    rails_blob_path(user.avatar, disposition: "attachment", expires_in: 30.minutes)

    <%= image_tag rails_blob_path(user.avatar.variant(resize: "100x100"), expires_in: 30.minutes) %>
    ```

    If you want to set default expiration time for ActiveStorage URLs throughout your application, set `config.active_storage.urls_expire_in`.

    *aki77*

*   Allow to purge an attachment when record is not persisted for `has_many_attached`

    *Jacopo Beschi*

*   Add `with_all_variant_records` method to eager load all variant records on an attachment at once.
    `with_attached_image` scope now eager loads variant records if using variant tracking.

    *Alex Ghiculescu*

*   Add metadata value for presence of audio channel in video blobs

    The `metadata` attribute of video blobs has a new boolean key named `audio` that is set to
    `true` if the file has an audio channel and `false` if it doesn't.

    *Breno Gazzola*

*   Adds analyzer for audio files.

    *Breno Gazzola*

*   Allow `expires_in` for ActiveStorage signed ids.

    *aki77*

*   Allow to purge an attachment when record is not persisted for `has_one_attached`

    *Jacopo Beschi*

*   Add a load hook called `active_storage_variant_record` (providing `ActiveStorage::VariantRecord`)
    to allow for overriding aspects of the `ActiveStorage::VariantRecord` class. This makes
    `ActiveStorage::VariantRecord` consistent with `ActiveStorage::Blob` and `ActiveStorage::Attachment`
    that already have load hooks.

    *Brendon Muir*

*   `ActiveStorage::PreviewError` is raised when a previewer is unable to generate a preview image.

    *Alex Robbin*

*   Add `ActiveStorage::Streaming` module that can be included in a controller to get access to `#send_blob_stream`,
    which wraps the new `ActionController::Base#send_stream` method to stream a blob from cloud storage:

    ```ruby
    class MyPublicBlobsController < ApplicationController
      include ActiveStorage::SetBlob, ActiveStorage::Streaming

      def show
        http_cache_forever(public: true) do
          send_blob_stream @blob, disposition: params[:disposition]
        end
      end
    end
    ```

    *DHH*

*   Add ability to use pre-defined variants.

    ```ruby
    class User < ActiveRecord::Base
      has_one_attached :avatar do |attachable|
        attachable.variant :thumb, resize: "100x100"
        attachable.variant :medium, resize: "300x300", monochrome: true
      end
    end

    class Gallery < ActiveRecord::Base
      has_many_attached :photos do |attachable|
        attachable.variant :thumb, resize: "100x100"
        attachable.variant :medium, resize: "300x300", monochrome: true
      end
    end

    <%= image_tag user.avatar.variant(:thumb) %>
    ```

    *fatkodima*

*   After setting `config.active_storage.resolve_model_to_route = :rails_storage_proxy`
    `rails_blob_path` and `rails_representation_path` will generate proxy URLs by default.

    *Ali Ismayilov*

*   Declare `ActiveStorage::FixtureSet` and `ActiveStorage::FixtureSet.blob` to
    improve fixture integration

    *Sean Doyle*

Please check [6-1-stable](https://github.com/rails/rails/blob/6-1-stable/activestorage/CHANGELOG.md) for previous changes.<|MERGE_RESOLUTION|>--- conflicted
+++ resolved
@@ -1,4 +1,7 @@
-<<<<<<< HEAD
+*   Deprecate usage of `purge` and `purge_later` from the association extension.
+
+    *Jacopo Beschi*
+
 *   Passing extra parameters in `ActiveStorage::Blob#url` to S3 Client
 
     This allows calls of `ActiveStorage::Blob#url` to have more interaction with
@@ -13,11 +16,6 @@
     ```
 
     *josegomezr*
-=======
-*   Deprecate usage of `purge` and `purge_later` from the association extension.
-
-    *Jacopo Beschi*
->>>>>>> c8c967b5
 
 *   Allow setting a `Cache-Control` on files uploaded to GCS.
 
@@ -26,7 +24,7 @@
       service: GCS
       ...
       cache_control: "public, max-age=3600"
-    ``` 
+    ```
     *maleblond*
 
 *   The parameters sent to `ffmpeg` for generating a video preview image are now

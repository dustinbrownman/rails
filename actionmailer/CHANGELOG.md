--- conflicted
+++ resolved
@@ -1,4 +1,8 @@
-<<<<<<< HEAD
+*   Mails with multipart `format` blocks with implicit render now also check for
+    a template name in options hash instead of only using the action name.
+
+    *Marcus Ilgner*
+
 *   Allow ActionMailer classes to configure the parameterized delivery job
     Example:
     ```
@@ -7,32 +11,6 @@
       ...
     end
     ```
-=======
-*   Mails with multipart `format` blocks with implicit render now also check for
-    a template name in options hash instead of only using the action name.
-
-    *Marcus Ilgner*
-
-*   `config.force_ssl = true` will set
-    `config.action_mailer.default_url_options = { protocol: 'https' }`
-
-    *Andrew Kampjes*
-
-*   Add `config.action_mailer.deliver_later_queue_name` configuration to set the
-    mailer queue name.
-
-    *Chris McGrath*
-
-*   `assert_emails` in block form use the given number as expected value.
-    This makes the error message much easier to understand.
-
-    *Yuji Yaginuma*
-
-*   Add support for inline images in mailer previews by using an interceptor
-    class to convert cid: urls in image src attributes to data urls.
-
-    *Andrew White*
->>>>>>> 5c54db29
 
     *Luke Pearce*
 

<<<<<<< HEAD
=======
# frozen_string_literal: true
# This class is inherited by the has_many and has_many_and_belongs_to_many association classes

>>>>>>> cfade1ec
require "active_record/associations"

module ActiveRecord::Associations::Builder # :nodoc:
  class CollectionAssociation < Association #:nodoc:
    CALLBACKS = [:before_add, :after_add, :before_remove, :after_remove]

    def self.valid_options(options)
      super + [:table_name, :before_add,
               :after_add, :before_remove, :after_remove, :extend]
    end

    def self.define_callbacks(model, reflection)
      super
      name    = reflection.name
      options = reflection.options
      CALLBACKS.each { |callback_name|
        define_callback(model, callback_name, name, options)
      }
    end

    def self.define_extensions(model, name)
      if block_given?
        extension_module_name = "#{model.name.demodulize}#{name.to_s.camelize}AssociationExtension"
        extension = Module.new(&Proc.new)
        model.parent.const_set(extension_module_name, extension)
      end
    end

    def self.define_callback(model, callback_name, name, options)
      full_callback_name = "#{callback_name}_for_#{name}"

      # TODO : why do i need method_defined? I think its because of the inheritance chain
      model.class_attribute full_callback_name unless model.method_defined?(full_callback_name)
      callbacks = Array(options[callback_name.to_sym]).map do |callback|
        case callback
        when Symbol
          ->(method, owner, record) { owner.send(callback, record) }
        when Proc
          ->(method, owner, record) { callback.call(owner, record) }
        else
          ->(method, owner, record) { callback.send(method, owner, record) }
        end
      end
      model.send "#{full_callback_name}=", callbacks
    end

    # Defines the setter and getter methods for the collection_singular_ids.
    def self.define_readers(mixin, name)
      super

      mixin.class_eval <<-CODE, __FILE__, __LINE__ + 1
        def #{name.to_s.singularize}_ids
          association(:#{name}).ids_reader
        end
      CODE
    end

    def self.define_writers(mixin, name)
      super

      mixin.class_eval <<-CODE, __FILE__, __LINE__ + 1
        def #{name.to_s.singularize}_ids=(ids)
          association(:#{name}).ids_writer(ids)
        end
      CODE
    end

    def self.wrap_scope(scope, mod)
      if scope
        if scope.arity > 0
          proc { |owner| instance_exec(owner, &scope).extending(mod) }
        else
          proc { instance_exec(&scope).extending(mod) }
        end
      else
        proc { extending(mod) }
      end
    end
  end
end<|MERGE_RESOLUTION|>--- conflicted
+++ resolved
@@ -1,9 +1,4 @@
-<<<<<<< HEAD
-=======
 # frozen_string_literal: true
-# This class is inherited by the has_many and has_many_and_belongs_to_many association classes
-
->>>>>>> cfade1ec
 require "active_record/associations"
 
 module ActiveRecord::Associations::Builder # :nodoc:

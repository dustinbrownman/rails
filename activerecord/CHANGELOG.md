<<<<<<< HEAD
*   Add `ActiveRecord::Relation#in_batches` to work with records and relations
    in batches.

    Available options are `of` (batch size), `load`, `begin_at`, and `end_at`.

    Examples:

        Person.in_batches.each_record(&:party_all_night!)
        Person.in_batches.update_all(awesome: true)
        Person.in_batches.delete_all
        Person.in_batches.each do |relation|
          relation.delete_all
          sleep 10 # Throttles the delete queries
        end

    Closes #20933.

    *Sina Siadat*

*   Added methods for PostgreSQL geometric data types to use in migrations

    Example:

        create_table :foo do |t|
          t.line :foo_line
          t.lseg :foo_lseg
          t.box :foo_box
          t.path :foo_path
          t.polygon :foo_polygon
          t.circle :foo_circle
        end

    *Mehmet Emin İNAÇ*

*   Add `cache_key` to ActiveRecord::Relation.

    Example:

      @users = User.where("name like ?", "%Alberto%")
      @users.cache_key
      => "/users/query-5942b155a43b139f2471b872ac54251f-3-20150714212107656125000"

    *Alberto Fernández-Capel*
=======
*   Added run_cmd class method to ActiveRecord::Tasks::DatabaseTasks for
    drying up Kernel.system() calls within this namespace and to avoid
    shell expansion by using a paramter list instead of string as arguments
    for Kernel.system(). Thanks to Nate Berkopec for supply patch to get
    test units passing.

    *Bryan Paxton*
>>>>>>> 07f8a96a

*   Properly allow uniqueness validations on primary keys.

    Fixes #20966.

    *Sean Griffin*, *presskey*

*   Don't raise an error if an association failed to destroy when `destroy` was
    called on the parent (as opposed to `destroy!`).

    Fixes #20991.

    *Sean Griffin*

*   `ActiveRecord::RecordNotFound` modified to store model name, primary_key and
    id of the caller model. It allows the catcher of this exception to make
    a better decision to what to do with it.

    Example:

        class SomeAbstractController < ActionController::Base
          rescue_from ActiveRecord::RecordNotFound, with: :redirect_to_404

          private def redirect_to_404(e)
            return redirect_to(posts_url) if e.model == 'Post'
            raise
          end
        end

    *Sameer Rahmani*

*   Deprecate the keys for association `restrict_dependent_destroy` errors in favor
    of new key names.

    Previously `has_one` and `has_many` associations were using the
    `one` and `many` keys respectively. Both of these keys have special
    meaning in I18n (they are considered to be pluralizations) so by
    renaming them to `has_one` and `has_many` we make the messages more explicit
    and most importantly they don't clash with linguistical systems that need to
    validate translation keys (and their pluralizations).

    The `:'restrict_dependent_destroy.one'` key should be replaced with
    `:'restrict_dependent_destroy.has_one'`, and `:'restrict_dependent_destroy.many'`
    with `:'restrict_dependent_destroy.has_many'`.

    *Roque Pinel*, *Christopher Dell*

*   Fix state being carried over from previous transaction.

    Considering the following example where `name` is a required attribute.
    Before we had `new_record?` returning `true` for a persisted record:

        author = Author.create! name: 'foo'
        author.name = nil
        author.save        # => false
        author.new_record? # => true

    Fixes #20824.

    *Roque Pinel*

*   Correctly ignore `mark_for_destruction` when `autosave` isn't set to `true`
    when validating associations.

    Fixes #20882.

    *Sean Griffin*

*   Fix a bug where counter_cache doesn't always work with polymorphic
    relations.

    Fixes #16407.

    *Stefan Kanev*, *Sean Griffin*

*   Ensure that cyclic associations with autosave don't cause duplicate errors
    to be added to the parent record.

    Fixes #20874.

    *Sean Griffin*

*   Ensure that `ActionController::Parameters` can still be passed to nested
    attributes.

    Fixes #20922.

    *Sean Griffin*

*   Deprecate force association reload by passing a truthy argument to
    association method.

    For collection association, you can call `#reload` on association proxy to
    force a reload:

        @user.posts.reload   # Instead of @user.posts(true)

    For singular association, you can call `#reload` on the parent object to
    clear its association cache then call the association method:

        @user.reload.profile   # Instead of @user.profile(true)

    Passing a truthy argument to force association to reload will be removed in
    Rails 5.1.

    *Prem Sichanugrist*

*   Replaced `ActiveSupport::Concurrency::Latch` with `Concurrent::CountDownLatch`
    from the concurrent-ruby gem.

    *Jerry D'Antonio*

*   Fix through associations using scopes having the scope merged multiple
    times.

    Fixes #20721.
    Fixes #20727.

    *Sean Griffin*

*   `ActiveRecord::Base.dump_schema_after_migration` applies migration tasks
    other than `db:migrate`. (eg. `db:rollback`, `db:migrate:dup`, ...)

    Fixes #20743.

    *Yves Senn*

*   Add alternate syntax to make `change_column_default` reversible.

    User can pass in `:from` and `:to` to make `change_column_default` command
    become reversible.

    Example:

        change_column_default :posts, :status, from: nil, to: "draft"
        change_column_default :users, :authorized, from: true, to: false

    *Prem Sichanugrist*

*   Prevent error when using `force_reload: true` on an unassigned polymorphic
    belongs_to association.

    Fixes #20426.

    *James Dabbs*

*   Correctly raise `ActiveRecord::AssociationTypeMismatch` when assigning
    a wrong type to a namespaced association.

    Fixes #20545.

    *Diego Carrion*

*   `validates_absence_of` respects `marked_for_destruction?`.

    Fixes #20449.

    *Yves Senn*

*   Include the `Enumerable` module in `ActiveRecord::Relation`

    *Sean Griffin & bogdan*

*   Use `Enumerable#sum` in `ActiveRecord::Relation` if a block is given.

    *Sean Griffin*

*   Let `WITH` queries (Common Table Expressions) be explainable.

    *Vladimir Kochnev*

*   Make `remove_index :table, :column` reversible.

    *Yves Senn*

*   Fixed an error which would occur in dirty checking when calling
    `update_attributes` from a getter.

    Fixes #20531.

    *Sean Griffin*

*   Make `remove_foreign_key` reversible. Any foreign key options must be
    specified, similar to `remove_column`.

    *Aster Ryan*

*   Add `:_prefix` and `:_suffix` options to `enum` definition.

    Fixes #17511, #17415.

    *Igor Kapkov*

*   Correctly handle decimal arrays with defaults in the schema dumper.

    Fixes #20515.

    *Sean Griffin & jmondo*

*   Deprecate the PostgreSQL `:point` type in favor of a new one which will return
    `Point` objects instead of an `Array`

    *Sean Griffin*

*   Ensure symbols passed to `ActiveRecord::Relation#select` are always treated
    as columns.

    Fixes #20360.

    *Sean Griffin*

*   Do not set `sql_mode` if `strict: :default` is specified.

        # config/database.yml
        production:
          adapter: mysql2
          database: foo_prod
          user: foo
          strict: :default

    *Ryuta Kamizono*

*   Allow proc defaults to be passed to the attributes API. See documentation
    for examples.

    *Sean Griffin*, *Kir Shatrov*

*   SQLite: `:collation` support for string and text columns.

    Example:

        create_table :foo do |t|
          t.string :string_nocase, collation: 'NOCASE'
          t.text :text_rtrim, collation: 'RTRIM'
        end

        add_column :foo, :title, :string, collation: 'RTRIM'

        change_column :foo, :title, :string, collation: 'NOCASE'

    *Akshay Vishnoi*

*   Allow the use of symbols or strings to specify enum values in test
    fixtures:

        awdr:
          title: "Agile Web Development with Rails"
          status: :proposed

    *George Claghorn*

*   Clear query cache when `ActiveRecord::Base#reload` is called.

    *Shane Hender, Pierre Nespo*

*   Include stored procedures and function on the MySQL structure dump.

    *Jonathan Worek*

*   Pass `:extend` option for `has_and_belongs_to_many` associations to the
    underlying `has_many :through`.

    *Jaehyun Shin*

*   Deprecate `Relation#uniq` use `Relation#distinct` instead.

    See #9683.

    *Yves Senn*

*   Allow single table inheritance instantiation to work when storing
    demodulized class names.

    *Alex Robbin*

*   Correctly pass MySQL options when using `structure_dump` or
    `structure_load`.

    Specifically, it fixes an issue when using SSL authentication.

    *Alex Coomans*

*   Dump indexes in `create_table` instead of `add_index`.

    If the adapter supports indexes in `create_table`, generated SQL is
    slightly more efficient.

    *Ryuta Kamizono*

*   Correctly dump `:options` on `create_table` for MySQL.

    *Ryuta Kamizono*

*   PostgreSQL: `:collation` support for string and text columns.

    Example:

        create_table :foos do |t|
          t.string :string_en, collation: 'en_US.UTF-8'
          t.text   :text_ja,   collation: 'ja_JP.UTF-8'
        end

    *Ryuta Kamizono*

*   Remove `ActiveRecord::Serialization::XmlSerializer` from core.

    *Zachary Scott*

*   Make `unscope` aware of "less than" and "greater than" conditions.

    *TAKAHASHI Kazuaki*

*   `find_by` and `find_by!` raise `ArgumentError` when called without
    arguments.

    *Kohei Suzuki*

*   Revert behavior of `db:schema:load` back to loading the full
    environment. This ensures that initializers are run.

    Fixes #19545.

    *Yves Senn*

*   Fix missing index when using `timestamps` with the `index` option.

    The `index` option used with `timestamps` should be passed to both
    `column` definitions for `created_at` and `updated_at` rather than just
    the first.

    *Paul Mucur*

*   Rename `:class` to `:anonymous_class` in association options.

    Fixes #19659.

    *Andrew White*

*   Autosave existing records on a has many through association when the parent
    is new.

    Fixes #19782.

    *Sean Griffin*

*   Fixed a bug where uniqueness validations would error on out of range values,
    even if an validation should have prevented it from hitting the database.

    *Andrey Voronkov*

*   MySQL: `:charset` and `:collation` support for string and text columns.

    Example:

        create_table :foos do |t|
          t.string :string_utf8_bin, charset: 'utf8', collation: 'utf8_bin'
          t.text   :text_ascii,      charset: 'ascii'
        end

    *Ryuta Kamizono*

*   Foreign key related methods in the migration DSL respect
    `ActiveRecord::Base.pluralize_table_names = false`.

    Fixes #19643.

    *Mehmet Emin İNAÇ*

*   Reduce memory usage from loading types on PostgreSQL.

    Fixes #19578.

    *Sean Griffin*

*   Add `config.active_record.warn_on_records_fetched_greater_than` option.

    When set to an integer, a warning will be logged whenever a result set
    larger than the specified size is returned by a query.

    Fixes #16463.

    *Jason Nochlin*

*   Ignore `.psqlrc` when loading database structure.

    *Jason Weathered*

*   Fix referencing wrong table aliases while joining tables of has many through
    association (only when calling calculation methods).

    Fixes #19276.

    *pinglamb*

*   Correctly persist a serialized attribute that has been returned to
    its default value by an in-place modification.

    Fixes #19467.

    *Matthew Draper*

*   Fix generating the schema file when using PostgreSQL `BigInt[]` data type.
    Previously the `limit: 8` was not coming through, and this caused it to
    become `Int[]` data type after rebuilding from the schema.

    Fixes #19420.

    *Jake Waller*

*   Reuse the `CollectionAssociation#reader` cache when the foreign key is
    available prior to save.

    *Ben Woosley*

*   Add `config.active_record.dump_schemas` to fix `db:structure:dump`
    when using schema_search_path and PostgreSQL extensions.

    Fixes #17157.

    *Ryan Wallace*

*   Renaming `use_transactional_fixtures` to `use_transactional_tests` for clarity.

    Fixes #18864.

    *Brandon Weiss*

*   Increase pg gem version requirement to `~> 0.18`. Earlier versions of the
    pg gem are known to have problems with Ruby 2.2.

    *Matt Brictson*

*   Correctly dump `serial` and `bigserial`.

    *Ryuta Kamizono*

*   Fix default `format` value in `ActiveRecord::Tasks::DatabaseTasks#schema_file`.

    *James Cox*

*   Don't enroll records in the transaction if they don't have commit callbacks.
    This was causing a memory leak when creating many records inside a transaction.

    Fixes #15549.

    *Will Bryant*, *Aaron Patterson*

*   Correctly create through records when created on a has many through
    association when using `where`.

    Fixes #19073.

    *Sean Griffin*

*   Add `SchemaMigration.create_table` support for any unicode charsets with MySQL.

    *Ryuta Kamizono*

*   PostgreSQL no longer disables user triggers if system triggers can't be
    disabled. Disabling user triggers does not fulfill what the method promises.
    Rails currently requires superuser privileges for this method.

    If you absolutely rely on this behavior, consider patching
    `disable_referential_integrity`.

    *Yves Senn*

*   Restore aborted transaction state when `disable_referential_integrity` fails
    due to missing permissions.

    *Toby Ovod-Everett*, *Yves Senn*

*   In PostgreSQL, print a warning message if `disable_referential_integrity`
    fails due to missing permissions.

    *Andrey Nering*, *Yves Senn*

*   Allow a `:limit` option for MySQL bigint primary key support.

    Example:

        create_table :foos, id: :primary_key, limit: 8 do |t|
        end

        # or

        create_table :foos, id: false do |t|
          t.primary_key :id, limit: 8
        end

    *Ryuta Kamizono*

*   `belongs_to` will now trigger a validation error by default if the association is not present.
    You can turn this off on a per-association basis with `optional: true`.
    (Note this new default only applies to new Rails apps that will be generated with
    `config.active_record.belongs_to_required_by_default = true` in initializer.)

    *Josef Šimánek*

*   Fixed `ActiveRecord::Relation#becomes!` and `changed_attributes` issues for type
    columns.

    Fixes #17139.

    *Miklos Fazekas*

*   Format the time string according to the precision of the time column.

    *Ryuta Kamizono*

*   Allow a `:precision` option for time type columns.

    *Ryuta Kamizono*

*   Add `ActiveRecord::Base.suppress` to prevent the receiver from being saved
    during the given block.

    For example, here's a pattern of creating notifications when new comments
    are posted. (The notification may in turn trigger an email, a push
    notification, or just appear in the UI somewhere):

        class Comment < ActiveRecord::Base
          belongs_to :commentable, polymorphic: true
          after_create -> { Notification.create! comment: self,
            recipients: commentable.recipients }
        end

    That's what you want the bulk of the time. A new comment creates a new
    Notification. There may be edge cases where you don't want that, like
    when copying a commentable and its comments, in which case write a
    concern with something like this:

        module Copyable
          def copy_to(destination)
            Notification.suppress do
              # Copy logic that creates new comments that we do not want triggering
              # notifications.
            end
          end
        end

    *Michael Ryan*

*   `:time` option added for `#touch`.

    Fixes #18905.

    *Hyonjee Joo*

*   Deprecate passing of `start` value to `find_in_batches` and `find_each`
    in favour of `begin_at` value.

    *Vipul A M*

*   Add `foreign_key_exists?` method.

    *Tõnis Simo*

*   Use SQL COUNT and LIMIT 1 queries for `none?` and `one?` methods
    if no block or limit is given, instead of loading the entire
    collection into memory. This applies to relations (e.g. `User.all`)
    as well as associations (e.g. `account.users`)

        # Before:

        users.none?
        # SELECT "users".* FROM "users"

        users.one?
        # SELECT "users".* FROM "users"

        # After:

        users.none?
        # SELECT 1 AS one FROM "users" LIMIT 1

        users.one?
        # SELECT COUNT(*) FROM "users"

    *Eugene Gilburg*

*   Have `enum` perform type casting consistently with the rest of Active
    Record, such as `where`.

    *Sean Griffin*

*   `scoping` no longer pollutes the current scope of sibling classes when using
    STI. e.x.

        StiOne.none.scoping do
          StiTwo.all
        end

    Fixes #18806.

    *Sean Griffin*

*   `remove_reference` with `foreign_key: true` removes the foreign key before
    removing the column. This fixes a bug where it was not possible to remove
    the column on MySQL.

    Fixes #18664.

    *Yves Senn*

*   `find_in_batches` now accepts an `:end_at` parameter that complements the `:start`
     parameter to specify where to stop batch processing.

    *Vipul A M*

*   Fix a rounding problem for PostgreSQL timestamp columns.

    If a timestamp column has a precision specified, it needs to
    format according to that.

    *Ryuta Kamizono*

*   Respect the database default charset for `schema_migrations` table.

    The charset of `version` column in `schema_migrations` table depends
    on the database default charset and collation rather than the encoding
    of the connection.

    *Ryuta Kamizono*

*   Raise `ArgumentError` when passing `nil` or `false` to `Relation#merge`.

    These are not valid values to merge in a relation, so it should warn users
    early.

    *Rafael Mendonça França*

*   Use `SCHEMA` instead of `DB_STRUCTURE` for specifying a structure file.

    This makes the db:structure tasks consistent with test:load_structure.

    *Dieter Komendera*

*   Respect custom primary keys for associations when calling `Relation#where`

    Fixes #18813.

    *Sean Griffin*

*   Fix several edge cases which could result in a counter cache updating
    twice or not updating at all for `has_many` and `has_many :through`.

    Fixes #10865.

    *Sean Griffin*

*   Foreign keys added by migrations were given random, generated names. This
    meant a different `structure.sql` would be generated every time a developer
    ran migrations on their machine.

    The generated part of foreign key names is now a hash of the table name and
    column name, which is consistent every time you run the migration.

    *Chris Sinjakli*

*   Validation errors would be raised for parent records when an association
    was saved when the parent had `validate: false`. It should not be the
    responsibility of the model to validate an associated object unless the
    object was created or modified by the parent.

    This fixes the issue by skipping validations if the parent record is
    persisted, not changed, and not marked for destruction.

    Fixes #17621.

    *Eileen M. Uchitelle, Aaron Patterson*

*   Fix n+1 query problem when eager loading nil associations (fixes #18312)

    *Sammy Larbi*

*   Change the default error message from `can't be blank` to `must exist` for
    the presence validator of the `:required` option on `belongs_to`/`has_one`
    associations.

    *Henrik Nygren*

*   Fixed `ActiveRecord::Relation#group` method when an argument is an SQL
    reserved keyword:

    Example:

        SplitTest.group(:key).count
        Property.group(:value).count

    *Bogdan Gusiev*

*   Added the `#or` method on `ActiveRecord::Relation`, allowing use of the OR
    operator to combine WHERE or HAVING clauses.

    Example:

        Post.where('id = 1').or(Post.where('id = 2'))
        # => SELECT * FROM posts WHERE (id = 1) OR (id = 2)

    *Sean Griffin*, *Matthew Draper*, *Gael Muller*, *Olivier El Mekki*

*   Don't define autosave association callbacks twice from
    `accepts_nested_attributes_for`.

    Fixes #18704.

    *Sean Griffin*

*   Integer types will no longer raise a `RangeError` when assigning an
    attribute, but will instead raise when going to the database.

    Fixes several vague issues which were never reported directly. See the
    commit message from the commit which added this line for some examples.

    *Sean Griffin*

*   Values which would error while being sent to the database (such as an
    ASCII-8BIT string with invalid UTF-8 bytes on SQLite3), no longer error on
    assignment. They will still error when sent to the database, but you are
    given the ability to re-assign it to a valid value.

    Fixes #18580.

    *Sean Griffin*

*   Don't remove join dependencies in `Relation#exists?`

    Fixes #18632.

    *Sean Griffin*

*   Invalid values assigned to a JSON column are assumed to be `nil`.

    Fixes #18629.

    *Sean Griffin*

*   Add `ActiveRecord::Base#accessed_fields`, which can be used to quickly
    discover which fields were read from a model when you are looking to only
    select the data you need from the database.

    *Sean Griffin*

*   Introduce the `:if_exists` option for `drop_table`.

    Example:

        drop_table(:posts, if_exists: true)

    That would execute:

        DROP TABLE IF EXISTS posts

    If the table doesn't exist, `if_exists: false` (the default) raises an
    exception whereas `if_exists: true` does nothing.

    *Cody Cutrer*, *Stefan Kanev*, *Ryuta Kamizono*

*   Don't run SQL if attribute value is not changed for update_attribute method.

    *Prathamesh Sonpatki*

*   `time` columns can now get affected by `time_zone_aware_attributes`. If you have
    set `config.time_zone` to a value other than `'UTC'`, they will be treated
    as in that time zone by default in Rails 5.1. If this is not the desired
    behavior, you can set

        ActiveRecord::Base.time_zone_aware_types = [:datetime]

    A deprecation warning will be emitted if you have a `:time` column, and have
    not explicitly opted out.

    Fixes #3145.

    *Sean Griffin*

*   Tests now run after_commit callbacks. You no longer have to declare
    `uses_transaction ‘test name’` to test the results of an after_commit.

    after_commit callbacks run after committing a transaction whose parent
    is not `joinable?`: un-nested transactions, transactions within test cases,
    and transactions in `console --sandbox`.

    *arthurnn*, *Ravil Bayramgalin*, *Matthew Draper*

*   `nil` as a value for a binary column in a query no longer logs as
    "<NULL binary data>", and instead logs as just "nil".

    *Sean Griffin*

*   `attribute_will_change!` will no longer cause non-persistable attributes to
    be sent to the database.

    Fixes #18407.

    *Sean Griffin*

*   Remove support for the `protected_attributes` gem.

    *Carlos Antonio da Silva*, *Roberto Miranda*

*   Fix accessing of fixtures having non-string labels like Fixnum.

    *Prathamesh Sonpatki*

*   Remove deprecated support to preload instance-dependent associations.

    *Yves Senn*

*   Remove deprecated support for PostgreSQL ranges with exclusive lower bounds.

    *Yves Senn*

*   Remove deprecation when modifying a relation with cached Arel.
    This raises an `ImmutableRelation` error instead.

    *Yves Senn*

*   Added `ActiveRecord::SecureToken` in order to encapsulate generation of
    unique tokens for attributes in a model using `SecureRandom`.

    *Roberto Miranda*

*   Change the behavior of boolean columns to be closer to Ruby's semantics.

    Before this change we had a small set of "truthy", and all others are "falsy".

    Now, we have a small set of "falsy" values and all others are "truthy" matching
    Ruby's semantics.

    *Rafael Mendonça França*

*   Deprecate `ActiveRecord::Base.errors_in_transactional_callbacks=`.

    *Rafael Mendonça França*

*   Change transaction callbacks to not swallow errors.

    Before this change any errors raised inside a transaction callback
    were getting rescued and printed in the logs.

    Now these errors are not rescued anymore and just bubble up, as the other callbacks.

    *Rafael Mendonça França*

*   Remove deprecated `sanitize_sql_hash_for_conditions`.

    *Rafael Mendonça França*

*   Remove deprecated `Reflection#source_macro`.

    *Rafael Mendonça França*

*   Remove deprecated `symbolized_base_class` and `symbolized_sti_name`.

    *Rafael Mendonça França*

*   Remove deprecated `ActiveRecord::Base.disable_implicit_join_references=`.

    *Rafael Mendonça França*

*   Remove deprecated access to connection specification using a string accessor.

    Now all strings will be handled as a URL.

    *Rafael Mendonça França*

*   Change the default `null` value for `timestamps` to `false`.

    *Rafael Mendonça França*

*   Return an array of pools from `connection_pools`.

    *Rafael Mendonça França*

*   Return a null column from `column_for_attribute` when no column exists.

    *Rafael Mendonça França*

*   Remove deprecated `serialized_attributes`.

    *Rafael Mendonça França*

*   Remove deprecated automatic counter caches on `has_many :through`.

    *Rafael Mendonça França*

*   Change the way in which callback chains can be halted.

    The preferred method to halt a callback chain from now on is to explicitly
    `throw(:abort)`.
    In the past, returning `false` in an Active Record `before_` callback had the
    side effect of halting the callback chain.
    This is not recommended anymore and, depending on the value of the
    `config.active_support.halt_callback_chains_on_return_false` option, will
    either not work at all or display a deprecation warning.

    *claudiob*

*   Clear query cache on rollback.

    *Florian Weingarten*

*   Fix setting of foreign_key for through associations when building a new record.

    Fixes #12698.

    *Ivan Antropov*

*   Improve dumping of the primary key. If it is not a default primary key,
    correctly dump the type and options.

    Fixes #14169, #16599.

    *Ryuta Kamizono*

*   Format the datetime string according to the precision of the datetime field.

    Incompatible to rounding behavior between MySQL 5.6 and earlier.

    In 5.5, when you insert `2014-08-17 12:30:00.999999` the fractional part
    is ignored. In 5.6, it's rounded to `2014-08-17 12:30:01`:

    http://bugs.mysql.com/bug.php?id=68760

    *Ryuta Kamizono*

*   Allow a precision option for MySQL datetimes.

    *Ryuta Kamizono*

*   Fixed automatic `inverse_of` for models nested in a module.

    *Andrew McCloud*

*   Change `ActiveRecord::Relation#update` behavior so that it can
    be called without passing ids of the records to be updated.

    This change allows updating multiple records returned by
    `ActiveRecord::Relation` with callbacks and validations.

        # Before
        # ArgumentError: wrong number of arguments (1 for 2)
        Comment.where(group: 'expert').update(body: "Group of Rails Experts")

        # After
        # Comments with group expert updated with body "Group of Rails Experts"
        Comment.where(group: 'expert').update(body: "Group of Rails Experts")

    *Prathamesh Sonpatki*

*   Fix `reaping_frequency` option when the value is a string.

    This usually happens when it is configured using `DATABASE_URL`.

    *korbin*

*   Fix error message when trying to create an associated record and the foreign
    key is missing.

    Before this fix the following exception was being raised:

        NoMethodError: undefined method `val' for #<Arel::Nodes::BindParam:0x007fc64d19c218>

    Now the message is:

        ActiveRecord::UnknownAttributeError: unknown attribute 'foreign_key' for Model.

    *Rafael Mendonça França*

*   Fix change detection problem for PostgreSQL bytea type and
    `ArgumentError: string contains null byte` exception with pg-0.18.

    Fixes #17680.

    *Lars Kanis*

*   When a table has a composite primary key, the `primary_key` method for
    SQLite3 and PostgreSQL adapters was only returning the first field of the key.
    Ensures that it will return nil instead, as Active Record doesn't support
    composite primary keys.

    Fixes #18070.

    *arthurnn*

*   `validates_size_of` / `validates_length_of` do not count records
    which are `marked_for_destruction?`.

    Fixes #7247.

    *Yves Senn*

*   Ensure `first!` and friends work on loaded associations.

    Fixes #18237.

    *Sean Griffin*

*   `eager_load` preserves readonly flag for associations.

    Closes #15853.

    *Takashi Kokubun*

*   Provide `:touch` option to `save()` to accommodate saving without updating
    timestamps.

    Fixes #18202.

    *Dan Olson*

*   Provide a more helpful error message when an unsupported class is passed to
    `serialize`.

    Fixes #18224.

    *Sean Griffin*

*   Add bigint primary key support for MySQL.

    Example:

        create_table :foos, id: :bigint do |t|
        end

    *Ryuta Kamizono*

*   Support for any type of primary key.

    Fixes #14194.

    *Ryuta Kamizono*

*   Dump the default `nil` for PostgreSQL UUID primary key.

    *Ryuta Kamizono*

*   Add a `:foreign_key` option to `references` and associated migration
    methods. The model and migration generators now use this option, rather than
    the `add_foreign_key` form.

    *Sean Griffin*

*   Don't raise when writing an attribute with an out-of-range datetime passed
    by the user.

    *Grey Baker*

*   Replace deprecated `ActiveRecord::Tasks::DatabaseTasks#load_schema` with
    `ActiveRecord::Tasks::DatabaseTasks#load_schema_for`.

    *Yves Senn*

*   Fix bug with `ActiveRecord::Type::Numeric` that caused negative values to
    be marked as having changed when set to the same negative value.

    Closes #18161.

    *Daniel Fox*

*   Introduce `force: :cascade` option for `create_table`. Using this option
    will recreate tables even if they have dependent objects (like foreign keys).
    `db/schema.rb` now uses `force: :cascade`. This makes it possible to
    reload the schema when foreign keys are in place.

    *Matthew Draper*, *Yves Senn*

*   `db:schema:load` and `db:structure:load` no longer purge the database
    before loading the schema. This is left for the user to do.
    `db:test:prepare` will still purge the database.

    Closes #17945.

    *Yves Senn*

*   Fix undesirable RangeError by `Type::Integer`. Add `Type::UnsignedInteger`.

    *Ryuta Kamizono*

*   Add `foreign_type` option to `has_one` and `has_many` association macros.

    This option enables to define the column name of associated object's type for polymorphic associations.

    *Ulisses Almeida*, *Kassio Borges*

*   Remove deprecated behavior allowing nested arrays to be passed as query
    values.

    *Melanie Gilman*

*   Deprecate passing a class as a value in a query. Users should pass strings
    instead.

    *Melanie Gilman*

*   `add_timestamps` and `remove_timestamps` now properly reversible with
    options.

    *Noam Gagliardi-Rabinovich*

*   `ActiveRecord::ConnectionAdapters::ColumnDumper#column_spec` and
    `ActiveRecord::ConnectionAdapters::ColumnDumper#prepare_column_options` no
    longer have a `types` argument. They should access
    `connection#native_database_types` directly.

    *Yves Senn*

Please check [4-2-stable](https://github.com/rails/rails/blob/4-2-stable/activerecord/CHANGELOG.md) for previous changes.<|MERGE_RESOLUTION|>--- conflicted
+++ resolved
@@ -1,4 +1,8 @@
-<<<<<<< HEAD
+*   `ActiveRecord::Tasks::PostgreSQLDatabaseTasks` fail if shellout to
+    postgresql commands (like `pg_dump`) is not successful.
+
+    *Bryan Paxton*, *Nate Berkopec*
+
 *   Add `ActiveRecord::Relation#in_batches` to work with records and relations
     in batches.
 
@@ -42,15 +46,6 @@
       => "/users/query-5942b155a43b139f2471b872ac54251f-3-20150714212107656125000"
 
     *Alberto Fernández-Capel*
-=======
-*   Added run_cmd class method to ActiveRecord::Tasks::DatabaseTasks for
-    drying up Kernel.system() calls within this namespace and to avoid
-    shell expansion by using a paramter list instead of string as arguments
-    for Kernel.system(). Thanks to Nate Berkopec for supply patch to get
-    test units passing.
-
-    *Bryan Paxton*
->>>>>>> 07f8a96a
 
 *   Properly allow uniqueness validations on primary keys.
 

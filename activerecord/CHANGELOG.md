--- conflicted
+++ resolved
@@ -1,4 +1,8 @@
-<<<<<<< HEAD
+*   Reuse the `CollectionAssociation#reader` cache when the foreign key is
+    available prior to save.
+
+    *Ben Woosley*
+
 *   Add `config.active_record.dump_schemas` to fix `db:structure:dump`
     when using schema_search_path and PostgreSQL extensions.
 
@@ -11,12 +15,6 @@
     Fixes #18864.
 
     *Brandon Weiss*
-=======
-*   Reuse the `CollectionAssociation#reader` cache when the foreign key is
-    available prior to save.
-
-    *Ben Woosley*
->>>>>>> c82cc222
 
 *   Increase pg gem version requirement to `~> 0.18`. Earlier versions of the
     pg gem are known to have problems with Ruby 2.2.
